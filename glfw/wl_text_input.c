--- conflicted
+++ resolved
@@ -25,11 +25,7 @@
 }
 
 static void
-<<<<<<< HEAD
-text_input_enter(void *data UNUSED, struct zwp_text_input_v3 *text_input, struct wl_surface *surface UNUSED) {
-=======
-text_input_enter(void *data UNUSED, struct zwp_text_input_v3 *txt_input UNUSED, struct wl_surface *surface UNUSED) {
->>>>>>> a3e9e0f0
+text_input_enter(void *data UNUSED, struct zwp_text_input_v3 *txt_input, struct wl_surface *surface UNUSED) {
     debug("text-input: enter event\n");
     if (txt_input) {
         zwp_text_input_v3_enable(txt_input);
@@ -39,11 +35,7 @@
 }
 
 static void
-<<<<<<< HEAD
-text_input_leave(void *data UNUSED, struct zwp_text_input_v3 *text_input, struct wl_surface *surface UNUSED) {
-=======
-text_input_leave(void *data UNUSED, struct zwp_text_input_v3 *txt_input UNUSED, struct wl_surface *surface UNUSED) {
->>>>>>> a3e9e0f0
+text_input_leave(void *data UNUSED, struct zwp_text_input_v3 *txt_input, struct wl_surface *surface UNUSED) {
     debug("text-input: leave event\n");
     if (txt_input) {
         zwp_text_input_v3_disable(txt_input);
